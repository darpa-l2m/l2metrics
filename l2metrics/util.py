--- conflicted
+++ resolved
@@ -228,12 +228,8 @@
     ax0.legend()
 
     # Set y-axis limits
-<<<<<<< HEAD
-    plt.setp(fig.axes, ylim=(np.nanmin(df_test[reward_col]), np.nanmax(df_test[reward_col])))
-=======
     if not df_test.empty:
         plt.setp(fig.axes, ylim=(np.nanmin(df_test[reward_col]), np.nanmax(df_test[reward_col])))
->>>>>>> 49074a89
     fig.tight_layout()
 
     if do_save_fig:
@@ -273,12 +269,6 @@
     fig = plt.figure(figsize=(12, 6))
     ax = fig.add_subplot(111)
 
-<<<<<<< HEAD
-    if len(unique_tasks) < len(color_selection):
-        task_colors = color_selection[:len(unique_tasks)]
-    else:
-        task_colors = [color_selection[i % len(color_selection)] for i in range(len(unique_tasks))]
-=======
     # Use sleep evaluation blocks if they exist and filter out wake evaluation
     if 'sleep' in block_info['block_subtype'].to_numpy():
         block_info = block_info[~(block_info.block_type.isin(['test']) & block_info.block_subtype.isin(['wake']))]
@@ -287,12 +277,6 @@
     # Assign colors for each task
     if not task_colors:
         task_colors = {task: c['color'] for c, task in zip(color_cycler(), unique_tasks)}
->>>>>>> 49074a89
-
-    # Use sleep evaluation blocks if they exist and filter out wake evaluation
-    if 'sleep' in block_info['block_subtype'].to_numpy():
-        block_info = block_info[~(block_info.block_type.isin(['test']) & block_info.block_subtype.isin(['wake']))]
-        dataframe = dataframe[~(dataframe.block_type.isin(['test']) & dataframe.block_subtype.isin(['wake']))]
 
     # Loop through tasks and plot their performance curves
     for task_name in unique_tasks:
@@ -348,13 +332,8 @@
 
 
 def plot_ste_data(dataframe: pd.DataFrame, ste_data: dict, block_info: pd.DataFrame, unique_tasks: list,
-<<<<<<< HEAD
-                  perf_measure: str = 'reward', ste_averaging_method: str = 'metrics',
-                  input_title: str = '', input_xlabel: str = 'Episodes', input_ylabel: str = 'Performance',
-=======
                   task_colors: dict = {}, perf_measure: str = 'reward', ste_averaging_method: str = 'metrics',
                   input_title: str = '', input_xlabel: str = 'Experiences', input_ylabel: str = 'Performance',
->>>>>>> 49074a89
                   output_dir: str = '', do_save: bool = False, plot_filename: str = 'ste_plot') -> None:
     """Plots the relative performance of tasks compared to Single-Task Experts.
 
@@ -405,21 +384,13 @@
                 # Create subplot
                 ax = fig.add_subplot(rows, cols, index + 1)
 
-<<<<<<< HEAD
-                plt.scatter([], [], label=task_name, color=task_color, marker='*', s=8)
-=======
                 plt.scatter([], [], label=task_name, color=task_colors[task_name], marker='*', s=8)
->>>>>>> 49074a89
                 plt.scatter([], [], label='STE', color='orange', marker='*', s=8)
 
                 # Plot LL data
                 y_ll = task_data[perf_measure].to_numpy()
                 x_ll = list(range(0, len(y_ll)))
-<<<<<<< HEAD
-                ax.scatter(x_ll, y_ll, color=task_color, marker='*', s=8, zorder=3)
-=======
                 ax.scatter(x_ll, y_ll, color=task_colors[task_name], marker='*', s=8, zorder=3)
->>>>>>> 49074a89
 
                 # Get STE data
                 y_ste = [ste_data_df[ste_data_df['block_type'] == 'train']
