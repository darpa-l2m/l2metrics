--- conflicted
+++ resolved
@@ -638,12 +638,7 @@
         self._log_data = util.read_log_data(self.log_dir, [perf_measure])
         self._log_data = self._log_data.sort_values(
             by=['regime_num', 'exp_num']).set_index("regime_num", drop=False)
-<<<<<<< HEAD
-
-        _, self.block_info = _localutil.parse_blocks(self._log_data)
-=======
         _, self.block_info = util.parse_blocks(self._log_data)
->>>>>>> daec4307
 
         self._unique_tasks = _localutil.get_simple_rl_task_names(
             self.block_info.loc[:, 'task_name'].unique())
