--- conflicted
+++ resolved
@@ -122,30 +122,14 @@
     if len(smoothed_data):
         sat_val = np.max(smoothed_data)
 
-<<<<<<< HEAD
-        # Calculate the number of episodes to "saturation", which we define as the max of the moving average
-        indices = np.where(smoothed_data == sat_val)
-        eps_to_sat = int(indices[0][0])
-        eps_to_rec = len(data) + 1
-=======
         # Calculate the number of experiences to "saturation", which we define as the max of the moving average
         indices = np.where(smoothed_data == sat_val)
         exp_to_sat = int(indices[0][0])
         exp_to_rec = len(data) + 1
->>>>>>> 49074a89
 
         if prev_sat_val:
             indices = np.where(smoothed_data >= prev_sat_val)
             if len(indices[0]):
-<<<<<<< HEAD
-                eps_to_rec = indices[0][0]
-    else:
-        sat_val = np.nan
-        eps_to_sat = np.nan
-        eps_to_rec = np.nan
-
-    return sat_val, eps_to_sat, eps_to_rec
-=======
                 exp_to_rec = indices[0][0]
     else:
         sat_val = np.nan
@@ -153,7 +137,6 @@
         exp_to_rec = np.nan
 
     return sat_val, exp_to_sat, exp_to_rec
->>>>>>> 49074a89
 
 
 def get_terminal_perf(data: pd.DataFrame, col_to_use: str, prev_val: float = None,
