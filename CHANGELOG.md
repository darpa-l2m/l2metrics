--- conflicted
+++ resolved
@@ -2,8 +2,6 @@
 
 All notable changes to this repository are documented here. We are using [Semantic Versioning for Documents](https://semverdoc.org/), in which a version number has the format `major.minor.patch`.
 
-<<<<<<< HEAD
-=======
 ## 2.14.0 - 2021-12-07
 
 - Implemented supplemental metrics subpackage for ABC transfer
@@ -12,7 +10,6 @@
 - Refactored episodes to experiences in variable names and plot labels
 - Updated example evaluation results
 
->>>>>>> 49074a89
 ## 2.13.0 - 2021-10-18
 
 - Filtered out wake EBs in plotting methods
