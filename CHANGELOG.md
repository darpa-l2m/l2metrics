--- conflicted
+++ resolved
@@ -2,11 +2,7 @@
 
 All notable changes to this repository are documented here. We are using [Semantic Versioning for Documents](https://semverdoc.org/), in which a version number has the format `major.minor.patch`.
 
-<<<<<<< HEAD
-## 2.3.1 - 2020-01-11
-=======
 ## 2.3.1 - 2021-01-11
->>>>>>> d2120a03
 
 - Updated reference to metrics specification document 0.66
 - Fixed manual path generation bug between Windows and Linux when getting STE task names
