--- conflicted
+++ resolved
@@ -149,14 +149,8 @@
     "kwargs['do_save_plots'] = True\n",
     "kwargs['do_save'] = True\n",
     "kwargs['do_save_settings'] = True\n",
-<<<<<<< HEAD
-    "kwargs['output_dir'] = Path('results/example_results')\n",
-    "\n",
-    "output = 'example_metrics'\n",
-=======
     "kwargs['output_dir'] = Path('results/' + processing_mode + '/' + sg_name)\n",
     "output = sg_name + '_' + processing_mode\n",
->>>>>>> 728ea1d2
     "do_unzip = False\n",
     "\n",
     "# Generate other input arguments based on data processing mode\n",
@@ -215,10 +209,6 @@
    "metadata": {},
    "outputs": [],
    "source": [
-<<<<<<< HEAD
-    "# Compute metrics for lifelong learning logs\n",
-=======
->>>>>>> 728ea1d2
     "ll_metrics_df, ll_metrics_dicts, log_data_df = compute_eval_metrics(**kwargs)"
    ]
   },
