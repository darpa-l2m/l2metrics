--- conflicted
+++ resolved
@@ -119,11 +119,7 @@
 This directory also contains the outputs of an example evaluation produced by running the following command:
 
 ```bash
-<<<<<<< HEAD
-python -m evaluation.evaluate -l ../../example_eval/m12_eval/ -O ./example_results/ -o example_metrics -p performance
-=======
 python -m evaluation.evaluate -l ../../example_eval/m15_eval/ -O ./example_results/ -o example_metrics -p performance
->>>>>>> 49074a89
 ```
 
 Similarly to the `l2metrics` package, you may also specify a JSON file containing the desired evaluation settings instead of using the command-line arguments. The settings loaded from the JSON file will take precedence over any arguments specified on the command line.
