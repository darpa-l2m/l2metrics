{
 "metadata": {
  "language_info": {
   "codemirror_mode": {
    "name": "ipython",
    "version": 3
   },
   "file_extension": ".py",
   "mimetype": "text/x-python",
   "name": "python",
   "nbconvert_exporter": "python",
   "pygments_lexer": "ipython3",
   "version": "3.6.8-final"
  },
  "orig_nbformat": 2,
  "kernelspec": {
   "name": "python3",
   "display_name": "Python 3",
   "language": "python"
  }
 },
 "nbformat": 4,
 "nbformat_minor": 2,
 "cells": [
  {
   "cell_type": "code",
   "execution_count": null,
   "metadata": {},
   "outputs": [],
   "source": [
    "# (c) 2019 The Johns Hopkins University Applied Physics Laboratory LLC (JHU/APL).\n",
    "# All Rights Reserved. This material may be only be used, modified, or reproduced\n",
    "# by or for the U.S. Government pursuant to the license rights granted under the\n",
    "# clauses at DFARS 252.227-7013/7014 or FAR 52.227-14. For any other permission,\n",
    "# please contact the Office of Technology Transfer at JHU/APL.\n",
    "\n",
    "# NO WARRANTY, NO LIABILITY. THIS MATERIAL IS PROVIDED “AS IS.” JHU/APL MAKES NO\n",
    "# REPRESENTATION OR WARRANTY WITH RESPECT TO THE PERFORMANCE OF THE MATERIALS,\n",
    "# INCLUDING THEIR SAFETY, EFFECTIVENESS, OR COMMERCIAL VIABILITY, AND DISCLAIMS\n",
    "# ALL WARRANTIES IN THE MATERIAL, WHETHER EXPRESS OR IMPLIED, INCLUDING (BUT NOT\n",
    "# LIMITED TO) ANY AND ALL IMPLIED WARRANTIES OF PERFORMANCE, MERCHANTABILITY,\n",
    "# FITNESS FOR A PARTICULAR PURPOSE, AND NON-INFRINGEMENT OF INTELLECTUAL PROPERTY\n",
    "# OR OTHER THIRD PARTY RIGHTS. ANY USER OF THE MATERIAL ASSUMES THE ENTIRE RISK\n",
    "# AND LIABILITY FOR USING THE MATERIAL. IN NO EVENT SHALL JHU/APL BE LIABLE TO ANY\n",
    "# USER OF THE MATERIAL FOR ANY ACTUAL, INDIRECT, CONSEQUENTIAL, SPECIAL OR OTHER\n",
    "# DAMAGES ARISING FROM THE USE OF, OR INABILITY TO USE, THE MATERIAL, INCLUDING,\n",
    "# BUT NOT LIMITED TO, ANY DAMAGES FOR LOST PROFITS."
   ]
  },
  {
   "cell_type": "code",
   "execution_count": null,
   "metadata": {},
   "outputs": [],
   "source": [
    "# Import necessary modules\n",
    "import json\n",
    "from pathlib import Path\n",
    "\n",
    "import pandas as pd\n",
    "from l2metrics.report import MetricsReport\n",
    "from tabulate import tabulate\n",
    "\n",
    "pd.options.display.float_format = '{:,.2f}'.format\n",
    "%matplotlib ipympl"
   ]
  },
  {
   "cell_type": "code",
   "execution_count": null,
   "metadata": {},
   "outputs": [],
   "source": [
    "# Configure metrics report\n",
    "kwargs = {}\n",
    "kwargs['log_dir'] = 'multi_task'\n",
    "kwargs['ste_averaging_method']='time'\n",
    "kwargs['perf_measure'] = 'performance'\n",
    "kwargs['aggregation_method'] = 'mean'\n",
    "kwargs['maintenance_method'] = 'both'\n",
    "kwargs['transfer_method'] = 'both'\n",
    "kwargs['normalization_method'] = 'task'\n",
    "kwargs['smoothing_method'] = 'flat'\n",
    "kwargs['window_length'] = None\n",
    "kwargs['clamp_outliers'] = True\n",
    "kwargs['data_range_file'] = None # 'data_range.json'\n",
    "kwargs['show_raw_data'] = True\n",
    "kwargs['show_eval_lines'] = True\n",
    "kwargs['do_plot'] = True\n",
    "kwargs['do_save'] = False\n",
<<<<<<< HEAD
    "kwargs['do_save_settings'] = True\n",
    "\n",
    "output_dir = Path('results')\n",
    "output = 'multi_task'\n",
    "\n",
    "# Create output directory if it doesn't exist\n",
    "output_dir.mkdir(parents=True, exist_ok=True)"
=======
    "kwargs['do_save_settings'] = False\n",
    "\n",
    "output_dir = Path('results')\n",
    "output = 'll_metrics'\n",
    "\n",
    "# Create output directory if it doesn't exist\n",
    "if kwargs['do_save'] or kwargs['do_save_settings']:\n",
    "    output_dir.mkdir(parents=True, exist_ok=True)"
>>>>>>> 728ea1d2
   ]
  },
  {
   "cell_type": "code",
   "execution_count": null,
   "metadata": {},
   "outputs": [],
   "source": [
    "# Load data range data for normalization and standardize names to lowercase\n",
    "if kwargs['data_range_file']:\n",
    "    with open(kwargs['data_range_file']) as config_json:\n",
    "        data_range = json.load(config_json)\n",
    "        data_range = {key.lower(): val for key, val in data_range.items()}\n",
    "else:\n",
    "    data_range = None\n",
    "\n",
    "kwargs['data_range'] = data_range"
   ]
  },
  {
   "cell_type": "code",
   "execution_count": null,
   "metadata": {},
   "outputs": [],
   "source": [
    "# Initialize metrics report\n",
    "report = MetricsReport(**kwargs)"
   ]
  },
  {
   "cell_type": "code",
   "execution_count": null,
   "metadata": {},
   "outputs": [],
   "source": [
    "# Add noise to log data\n",
    "# report.add_noise(mean=0.0, std=1.0)"
   ]
  },
  {
   "cell_type": "code",
   "execution_count": null,
   "metadata": {},
   "outputs": [],
   "source": [
    "# Calculate metrics in order of their addition to the metrics list.\n",
    "report.calculate()"
   ]
  },
  {
   "cell_type": "code",
   "execution_count": null,
   "metadata": {},
   "outputs": [],
   "source": [
    "# Print log summary by LX and EX counts\n",
    "log_summary_df = report.log_summary()\n",
    "display(log_summary_df)\n",
    "\n",
    "print(f'\\nTotal number of experiences: {report._log_data.shape[0]}')"
   ]
  },
  {
   "cell_type": "code",
   "execution_count": null,
   "metadata": {},
   "outputs": [],
   "source": [
    "print('Lifetime metrics:')\n",
    "display(report.lifetime_metrics_df)\n",
    "\n",
    "print('\\nTask metrics:')\n",
    "display(report.task_metrics_df)"
   ]
  },
  {
   "cell_type": "code",
   "execution_count": null,
   "metadata": {},
   "outputs": [],
   "source": [
    "# Plot performance curves for scenario\n",
    "if kwargs['do_plot']:\n",
    "    report.plot(save=kwargs['do_save'], show_raw_data=kwargs['show_raw_data'], \\\n",
    "        show_eval_lines=kwargs['show_eval_lines'], output_dir=str(output_dir))"
   ]
  },
  {
   "cell_type": "code",
   "execution_count": null,
   "metadata": {},
   "outputs": [],
   "source": [
    "# Plot tasks and their corresponding STE\n",
    "if kwargs['do_plot']:\n",
    "    report.plot_ste_data(save=kwargs['do_save'], output_dir=str(output_dir))"
   ]
  },
  {
   "cell_type": "code",
   "execution_count": null,
   "metadata": {},
   "outputs": [],
   "source": [
    "# Save data to feather file\n",
    "report.save_data(output_dir=str(output_dir), filename=output)"
   ]
  },
  {
   "cell_type": "code",
   "execution_count": null,
   "metadata": {},
   "outputs": [],
   "source": [
    "# Print block summary\n",
    "print(tabulate(report.block_info, headers='keys', tablefmt='psql'))"
   ]
  },
  {
   "cell_type": "code",
   "execution_count": null,
   "metadata": {},
   "outputs": [],
   "source": [
    "# Print metrics per regime\n",
    "print(tabulate(report.regime_metrics_df.fillna('N/A'),\n",
    "               headers='keys', tablefmt='psql', floatfmt=\".2f\"))"
   ]
  }
 ]
}<|MERGE_RESOLUTION|>--- conflicted
+++ resolved
@@ -88,15 +88,6 @@
     "kwargs['show_eval_lines'] = True\n",
     "kwargs['do_plot'] = True\n",
     "kwargs['do_save'] = False\n",
-<<<<<<< HEAD
-    "kwargs['do_save_settings'] = True\n",
-    "\n",
-    "output_dir = Path('results')\n",
-    "output = 'multi_task'\n",
-    "\n",
-    "# Create output directory if it doesn't exist\n",
-    "output_dir.mkdir(parents=True, exist_ok=True)"
-=======
     "kwargs['do_save_settings'] = False\n",
     "\n",
     "output_dir = Path('results')\n",
@@ -105,7 +96,6 @@
     "# Create output directory if it doesn't exist\n",
     "if kwargs['do_save'] or kwargs['do_save_settings']:\n",
     "    output_dir.mkdir(parents=True, exist_ok=True)"
->>>>>>> 728ea1d2
    ]
   },
   {
